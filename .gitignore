--- conflicted
+++ resolved
@@ -1,6 +1 @@
-<<<<<<< HEAD
 .idea
-=======
-.idea
-y.output
->>>>>>> ddfb2a8a
